--- conflicted
+++ resolved
@@ -29,17 +29,10 @@
     "@hapi/wreck": "^18.0.0"
   },
   "devDependencies": {
-<<<<<<< HEAD
     "@hapi/code": "^9.0.0",
     "@hapi/eslint-plugin": "*",
     "@hapi/lab": "^25.0.1",
     "form-data": "^4.0.0"
-=======
-    "@hapi/code": "8.x.x",
-    "@hapi/eslint-plugin": "5.x.x",
-    "@hapi/lab": "24.x.x",
-    "form-data": "3.x.x"
->>>>>>> c5d75972
   },
   "scripts": {
     "test": "lab -a @hapi/code -t 100 -L",

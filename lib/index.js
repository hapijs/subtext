--- conflicted
+++ resolved
@@ -318,13 +318,8 @@
             file.removeListener('error', finalize);
 
             if (err) {
-<<<<<<< HEAD
-                internals.unpipe(stream, counter);
-                internals.unpipe(counter, file);
-=======
                 unpipeStreamToCounter();
                 unpipeCounterToFile();
->>>>>>> c5d75972
 
                 file.destroy();
                 Fs.unlink(path, (/* fsErr */) => reject(err));      // Ignore unlink errors
@@ -400,38 +395,14 @@
 
 internals.pipe = function (from, to) {
 
-<<<<<<< HEAD
-    Hoek.assert(!from[internals.kSubtext], 'Piping/unpiping only supports one consuming stream per producing stream.');
-
-    const forwardError = (err) => {
-
-        internals.unpipe(from, to);
-        to.emit('error', err);
-    };
-
-    from[internals.kSubtext] = { forwardError };
-    from.once('error', forwardError);
-=======
     const forwardError = (err) => {
 
         unpipe();
         to.emit('error', err);
     };
->>>>>>> c5d75972
 
     const unpipe = () => {
 
-<<<<<<< HEAD
-internals.unpipe = function (from, to) {
-
-    if (from[internals.kSubtext]) {
-        const { forwardError } = from[internals.kSubtext];
-        from.removeListener('error', forwardError);
-        from[internals.kSubtext] = null;
-    }
-
-    return from.unpipe(to);
-=======
         from.removeListener('error', forwardError);
         return from.unpipe(to);
     };
@@ -439,7 +410,6 @@
     from.once('error', forwardError);
 
     return [from.pipe(to), unpipe];
->>>>>>> c5d75972
 };
 
 internals.Counter = class extends Stream.Transform {
